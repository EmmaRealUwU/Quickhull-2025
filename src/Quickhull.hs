{-# LANGUAGE BlockArguments    #-}
{-# LANGUAGE LambdaCase        #-}
{-# LANGUAGE OverloadedStrings #-}
{-# LANGUAGE RebindableSyntax  #-}
{-# LANGUAGE TypeOperators     #-}

module Quickhull (

  Point, Line, SegmentedPoints,
  quickhull,

  -- Exported for display
  initialPartition,
  partition,

  -- Exported just for testing
  propagateL, shiftHeadFlagsL, segmentedScanl1,
  propagateR, shiftHeadFlagsR, segmentedScanr1,

) where

import Data.Array.Accelerate
import Data.Array.Accelerate.Debug.Trace
import qualified Prelude                      as P


-- Points and correspondingLines in two-dimensional space
--
type Point = (Int, Int)
type Line  = (Point, Point)

-- This algorithm will use a head-flags array to distinguish the different
-- sections of the hull (the two arrays are always the same length).
--
-- A flag value of 'True' indicates that the corresponding point is
-- definitely on the convex hull. The points after the 'True' flag until
-- the next 'True' flag correspond to the points in the same segment, and
-- where the algorithm has not yet decided whether or not those points are
-- on the convex hull.
--
type SegmentedPoints = (Vector Bool, Vector Point)


-- Core implementation
-- -------------------

-- Initialise the algorithm by first partitioning the array into two
-- segments. Locate the left-most (p₁) and right-most (p₂) points. The
-- segment descriptor then consists of the point p₁, followed by all the
-- points above the line (p₁,p₂), followed by the point p₂, and finally all
-- of the points below the line (p₁,p₂).
--
-- To make the rest of the algorithm a bit easier, the point p₁ is again
-- placed at the end of the array.
--
-- We indicate some intermediate values that you might find beneficial to
-- compute.
--
initialPartition :: Acc (Vector Point) -> Acc SegmentedPoints
initialPartition points =
  let
      p1, p2 :: Exp Point --finds the point with the largest and smallest x component
<<<<<<< HEAD
      p1 = the $ fold1All (\point1 point2 -> if fst point1 < fst point2 then point1 else point2) points
      p2 = the $ fold1All (\point1 point2 -> if fst point1 > fst point2 then point1 else point2) points
=======
      p1 = the $ fold1All (\point1 point2 -> if fst point1 <= fst point2 then point1 else point2) points 
      p2 = the $ fold1All (\point1 point2 -> if fst point1 >= fst point2 then point1 else point2) points 
>>>>>>> 250cc3e3

      isUpper :: Acc (Vector Bool) --maps whether points are left of p1 p2
      isUpper = map (pointIsLeftOfLine (T2 p1 p2)) points

      isLower :: Acc (Vector Bool) --maps whether points are right of p1 p2 (== left of p2 p1)
      isLower = map (pointIsLeftOfLine (T2 p2 p1)) points

      offsetUpper :: Acc (Vector Int)
      countUpper  :: Acc (Scalar Int)
      T2 offsetUpper countUpper = T2 relativeIndices summedLeft
        where
          flagsToNumbers :: Acc (Vector Int) --sets the flags to one
          flagsToNumbers = map (\x -> if x then 1 else 0) isUpper

          relativeIndices :: Acc (Vector Int) --sets first flag to 1, every next flag to +1
          relativeIndices = scanl1 (+) flagsToNumbers

          summedLeft:: Acc (Scalar Int) --counts all flags
          summedLeft = sum flagsToNumbers


      offsetLower :: Acc (Vector Int)
      countLower  :: Acc (Scalar Int)
      T2 offsetLower countLower = T2 relativeIndices summedRight
        where
          flagsToNumbers :: Acc (Vector Int) --sets the flags to one
          flagsToNumbers = map (\x -> if x then 1 else 0) isLower

          relativeIndices :: Acc (Vector Int) --sets first flag to 1, every next flag to +1
          relativeIndices = scanl1 (+) flagsToNumbers

          summedRight:: Acc (Scalar Int) --counts all flags
          summedRight = sum flagsToNumbers

      destination :: Acc (Vector (Maybe DIM1))
      destination = imap toDestination points
        where
          toDestination :: Exp DIM1 -> Exp Point -> Exp (Maybe DIM1)
          toDestination index point = ifThenElse  (point == p1)     (Just_ $ constant $ Z:. 0) --p1 takes the first index in the resulting array
                                      (ifThenElse (point == p2)     (Just_ $ lift $ Z:. the countUpper + 1) --p2 takes the index right after the section of upper points in the resulting array
                                      (ifThenElse (isUpper ! index) (Just_ $ lift $ Z:. offsetUpper ! index) --upper points take the index that is the same as their offset
                                      (ifThenElse (isLower ! index) (Just_ $ lift $ Z:. offsetLower ! index + the countUpper + 1) --lower points take the index equal to its offset after p2
                                      Nothing_ --if a point is not p1, p2, upper, or lower, then it must be on the line p1 p2 and thus has no place in the resulting array
                                      )))

      newPoints :: Acc (Vector Point)
      newPoints = permute const (fill (I1 $ the countUpper + the countLower + 3) p1) (destination!) points
      --permute using \x -> index x of destination, over an array of size countupper + countlower + 3, default value p1

      headFlags :: Acc (Vector Bool) --array where at each index with p1 or p2, there is a flag to indicate it
      headFlags = map (\x -> x == p1 || x == p2) newPoints
  in
  T2 headFlags newPoints


-- The core of the algorithm processes all line segments at once in
-- data-parallel. This is similar to the previous partitioning step, except
-- now we are processing many segments at once.
--
-- For each line segment (p₁,p₂) locate the point furthest from that line
-- p₃. This point is on the convex hull. Then determine whether each point
-- p in that segment lies to the left of (p₁,p₃) or the right of (p₂,p₃).
-- These points are undecided.
--
partition :: Acc SegmentedPoints -> Acc SegmentedPoints
partition (T2 headFlags points) = T2 (map fst sortedSet) (map snd sortedSet)
  where
    correspondingLines :: Acc (Vector Bool) -> Acc (Vector (Point, Point)) --creates a list of the line-segments the points in those spots belong to, based on the given list of flags, the oldHullPoints just have the same point twice
    correspondingLines flags = zip (propagateL flags points) ( propagateR flags points) --vb: [(p1,p1), (p1,p2), (p1,p2),(p1,p2), (p2,p2), (p2,p3), (p2,p3), (p3,p3), (p3,p1), (p3,p1), (p1,p1)]

    fillEasy :: Elt a => Exp a -> Acc (Vector a) --an empty vector with the same number of elements as points
    fillEasy  = fill ( I1 $ length points)

    newHeadFlags :: Acc (Vector Bool) --calculates the points furthest from the line segments, and flags it as a new hullpoint
    newHeadFlags = shiftHeadFlagsR $ map (\(T3 _ _ flag) -> flag) $ segmentedScanr1 findPoint --scans in the opposite direction from Distance
      (shiftHeadFlagsL headFlags) (zip3 (fillEasy $ lift False) distances $ shiftHeadFlagsL headFlags)
      where
        findPoint :: Exp (Bool, Int, Bool) -> Exp (Bool, Int, Bool) -> Exp (Bool, Int, Bool)
        findPoint (T3 pointFound oldDistance _) (T3 _ currentDistance currentHeadFlag) =
                  if pointFound == lift False && oldDistance > currentDistance   --pointNotFound is True as long as we are still looking, so only the first point gets flagged each segment
                    then T3 (lift True) currentDistance $ lift True  --the segment allways starts with the highest distance, so when the distance goes down, we have found the furthestpoint
                    else T3 pointFound currentDistance currentHeadFlag
      --using a segmented leftscan, creates a list of the furthest distance from its line a point has had in that segment.
      --meaning the rightmost element in a segment has the furthest distance any point in the segment has from the line
      --the oldHullPoints should have a distance of 0
      --vb: [0,4,5,10,10,10,0,6,8,8,8,0,9,9,0]
        distances :: Acc (Vector Int)
        distances =  map (snd P.. fst) $ segmentedScanl1 setDistance headFlags (zip points $ correspondingLines headFlags)
          where
            setDistance :: Exp (Point, Line) -> Exp (Point, Line) -> Exp (Point, Line)
            setDistance (T2 (T2  _ maxDistance) _) (T2 (T2 x y) line)  =  T2 ( T2 y (max distance maxDistance)) line
              where
                distance = nonNormalizedDistance (lift line) $ lift (x, y)

    --calculates the following for each point:
    --(relativeIndex, = if the point is kept, this is the index of where it will be in its segment
    --keepPointFlag, = weather or not we keep the point, or discard it(bacause it is definitely NOT on the convex hull)
    --segmentScore) = the index of the headflag of the segment the point belongs to
    --the final index can be accieved by adding the relativeindex to the segmentscore
    flaggedRelativeIndices :: Acc (Vector (Int, Bool, Int))
    flaggedRelativeIndices = zip3 (map (\(T3 (T3 x _ _) _ _ ) -> x) rightRelativeIndex) (map (\(T3 (T3 _ x _) _ _ ) -> x) rightRelativeIndex) segmentScore
      where
        leftRelativeIndex :: Acc (Vector ((Int, Bool, Point), Int, Line)) --((relativeindex, stayflag, point) highestIndex, line)
        leftRelativeIndex =
          let
            --sets the relative-index of all the points left of the line between the newHullPoint and the point left of the newHullPoints
            --and flags these points as 'keepers'
            --newHullPoint gets skipped
            leftRelativeIndex1 :: Acc (Vector (Int, Bool, Point))
            leftRelativeIndex1 = map (\(T4 i f p _) -> T3 i f p) $ segmentedScanl1
              (\(T4 lastIndex _ _ _) (T4 _ stayFlag point line) ->
                if pointIsLeftOfLine line point
                  then T4 (1 + lastIndex) (lift True) point line
                  else T4 lastIndex stayFlag point line) --ensures the oldHullPoints stay at index 0 and get flagged true
              headFlags $ zip4 (fillEasy 0)  headFlags points leftLines
              --creates a list where every segment contains the line on the left side of the newHullPoint
              --bv: [p1, x, x, np, x, x, x, p2]
              --[(p-1,pn-1), (p1, pn), (p1, pn), (p1, pn), (p1, pn), (p1, pn), (p1, pn), (p1, pn)]
              where
                leftLines = propagateL (shiftHeadFlagsR headFlags) $ correspondingLines newHeadFlags
              --newHullPoint does not have (nHP,nHP) as its corresponding line segment
              --no 'neutral' line segments excpet p1
          in
          segmentedScanr1 -- find, flag and index the newHullPoint as well and give the highest index of each segment, oldHullPoints will have a highest index of 0
            (\(T3 _ highestIndex _) (T3 (T3 currIndex stayFlag point) _ line) ->
              if point == fst line && stayFlag == lift False
                then T3 (T3 (1 + max highestIndex currIndex) (lift True) point) (1 + max highestIndex currIndex) line
                else T3 (T3 currIndex stayFlag point) (max highestIndex currIndex) line )
          headFlags $ zip3 leftRelativeIndex1 (fillEasy 0) rightLines
          where
            rightLines = propagateR (shiftHeadFlagsL headFlags) $ correspondingLines newHeadFlags --creates a list where every segment contains the line on the the right side of the newHullPoint

        rightRelativeIndex :: Acc (Vector ((Int, Bool, Point), Int, Line)) --((relativeIndex, stayflag, point) highestIndex, line)
        rightRelativeIndex = segmentedScanl1 pickRelativeIndex headFlags leftRelativeIndex --give the points left of the line a new index & flag, keep the others as-is
          where
            pickRelativeIndex :: Exp ((Int, Bool, Point), Int, Line) -> Exp ((Int, Bool, Point), Int, Line) -> Exp ((Int, Bool, Point), Int, Line)
            pickRelativeIndex (T3 _ prevHighestIndex _) (T3 (T3 currIndex flag point) currHighestIndex line) =
                if flag == lift False && pointIsLeftOfLine line point
                  then  T3 (T3 (1 + highestIndex) (lift True) point) (1 + highestIndex) line
                  else T3 (T3 currIndex flag point) highestIndex line
              where highestIndex = max prevHighestIndex currHighestIndex

        segmentScore :: Acc (Vector Int) --makes list of segmentscores that can be added to the relativeIndex to make the finalindex
        segmentScore = map (\(T3 _ _ s) -> s - 1) $ scanl1 --starts at 0
          (\(T3 prevFlag prevHighestIndex prevSegmentScore) ( T3 currFlag highestIndex _) ->
            if currFlag 
              then if prevFlag 
                      then T3 currFlag highestIndex (prevSegmentScore + 1)
                      else T3 currFlag highestIndex (prevHighestIndex + prevSegmentScore + 1)
              else T3 currFlag highestIndex prevSegmentScore)
          $ zip3 headFlags (map (\(T3 _ highestIndex _ ) -> highestIndex) rightRelativeIndex) (fillEasy 0)

    --turn the ralativeIndex into a proper index
    flaggedTargetIndex :: Acc (Vector (Int, Bool))
    flaggedTargetIndex = map (\(T3 relativeIndex keepPointFlag segmentScore) -> T2 (relativeIndex + segmentScore) keepPointFlag) flaggedRelativeIndices

    newLength :: Exp Int
    newLength = the $  maximum $ map fst flaggedTargetIndex

    sortedSet :: Acc( Vector (Bool, Point))
    sortedSet = permute const (fill (I1 newLength)  $ T2 (lift False) (T2 0 0))
      (\currentIndex -> if snd (flaggedTargetIndex ! currentIndex)
                          then lift $ Just (I1 $ fst (flaggedTargetIndex ! currentIndex))
                          else Nothing_ )
      (zip newHeadFlags points) --source values








-- The completed algorithm repeatedly partitions the points until there are
-- no undecided points remaining. What remains is the convex hull.
--
quickhull :: Acc (Vector Point) -> Acc (Vector Point)
quickhull input = init $ asnd $ awhile undecidedPoints partition (initialPartition input)
  where
    undecidedPoints :: Acc SegmentedPoints -> Acc (Scalar Bool)
    undecidedPoints (T2 headFlags points) = foldAll (\x y -> if y && x then lift False else lift True) (lift False) headFlags


-- Helper functions
-- ----------------

--copies the values from left TO right
propagateL :: Elt a => Acc (Vector Bool) -> Acc (Vector a) -> Acc (Vector a)
propagateL flag val = map snd $ scanl1 newVal $ zip flag val
  where
    newVal :: Elt a => Exp (Bool, a) -> Exp (Bool, a) -> Exp (Bool, a)
    newVal prev cur = ifThenElse (fst cur)  cur prev

propagateR :: Elt a => Acc (Vector Bool) -> Acc (Vector a) -> Acc (Vector a)
propagateR flag val = map snd $ scanr1 newVal $ zip flag val
  where
    newVal :: Elt a => Exp (Bool, a) -> Exp (Bool, a) -> Exp (Bool, a)
    newVal cur = ifThenElse (fst cur)  cur


--shifts flags TO the left
shiftHeadFlagsL :: Acc (Vector Bool) -> Acc (Vector Bool)
shiftHeadFlagsL vec = tail $ scanr const (lift True) vec

shiftHeadFlagsR :: Acc (Vector Bool) -> Acc (Vector Bool)
shiftHeadFlagsR vec = init $ scanl (\prev curr -> curr) (lift True) vec

--why is it like this, why does left mean two different things for different functions?
--this is so stupid

--scans a function over a vector in segments indicated by the headflags, treating each segment after a flag as its own vector
--scans from left TO right
segmentedScanl1 :: Elt a => (Exp a -> Exp a -> Exp a) -> Acc (Vector Bool) -> Acc (Vector a) -> Acc (Vector a)
segmentedScanl1 f headFlags points = map snd $ scanl1 (segmented f) $ zip headFlags points

segmentedScanr1 :: Elt a => (Exp a -> Exp a -> Exp a) -> Acc (Vector Bool) -> Acc (Vector a) -> Acc (Vector a)
segmentedScanr1 f headFlags points = map snd $ scanr1 (flip (segmented (flip f))) $ zip headFlags points



-- Given utility functions
-- -----------------------

pointIsLeftOfLine :: Exp Line -> Exp Point -> Exp Bool
pointIsLeftOfLine (T2 (T2 x1 y1) (T2 x2 y2)) (T2 x y) = nx * x + ny * y > c
  where
    nx = y1 - y2
    ny = x2 - x1
    c  = nx * x1 + ny * y1

nonNormalizedDistance :: Exp Line -> Exp Point -> Exp Int
nonNormalizedDistance (T2 (T2 x1 y1) (T2 x2 y2)) (T2 x y) = nx * x + ny * y - c
  where
    nx = y1 - y2
    ny = x2 - x1
    c  = nx * x1 + ny * y1

segmented :: Elt a => (Exp a -> Exp a -> Exp a) -> Exp (Bool, a) -> Exp (Bool, a) -> Exp (Bool, a)
segmented f (T2 aF aV) (T2 bF bV) = T2 (aF || bF) (bF ? (bV, f aV bV))
<|MERGE_RESOLUTION|>--- conflicted
+++ resolved
@@ -60,13 +60,8 @@
 initialPartition points =
   let
       p1, p2 :: Exp Point --finds the point with the largest and smallest x component
-<<<<<<< HEAD
-      p1 = the $ fold1All (\point1 point2 -> if fst point1 < fst point2 then point1 else point2) points
-      p2 = the $ fold1All (\point1 point2 -> if fst point1 > fst point2 then point1 else point2) points
-=======
       p1 = the $ fold1All (\point1 point2 -> if fst point1 <= fst point2 then point1 else point2) points 
       p2 = the $ fold1All (\point1 point2 -> if fst point1 >= fst point2 then point1 else point2) points 
->>>>>>> 250cc3e3
 
       isUpper :: Acc (Vector Bool) --maps whether points are left of p1 p2
       isUpper = map (pointIsLeftOfLine (T2 p1 p2)) points
